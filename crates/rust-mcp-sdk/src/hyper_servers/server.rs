--- conflicted
+++ resolved
@@ -42,16 +42,14 @@
     /// Hostname or IP address the server will bind to (default: "8080")
     pub port: u16,
 
-<<<<<<< HEAD
-=======
-    /// Optional custom path for the Server-Sent Events (SSE) endpoint (default: `/sse`)
-    pub custom_sse_endpoint: Option<String>,
-    /// Optional custom path for the MCP messages endpoint for sse (default: `/messages`)
-    pub custom_messages_endpoint: Option<String>,
-
->>>>>>> 1864ce85
+    /// Optional thread-safe session id generator to generate unique session IDs.
+    pub session_id_generator: Option<Arc<dyn IdGenerator>>,
+
     /// Optional custom path for the Streamable HTTP endpoint (default: `/mcp`)
     pub custom_streamable_http_endpoint: Option<String>,
+
+    /// Shared transport configuration used by the server
+    pub transport_options: Arc<TransportOptions>,
 
     /// This setting only applies to streamable HTTP.
     /// If true, the server will return JSON responses instead of starting an SSE stream.
@@ -62,12 +60,6 @@
     /// Interval between automatic ping messages sent to clients to detect disconnects
     pub ping_interval: Duration,
 
-    /// Shared transport configuration used by the server
-    pub transport_options: Arc<TransportOptions>,
-
-    /// Optional thread-safe session id generator to generate unique session IDs.
-    pub session_id_generator: Option<Arc<dyn IdGenerator>>,
-
     /// Enables SSL/TLS if set to `true`
     pub enable_ssl: bool,
 
@@ -78,7 +70,18 @@
     /// Path to the SSL/TLS private key file (e.g., "key.pem").
     /// Required if `enable_ssl` is `true`.
     pub ssl_key_path: Option<String>,
-<<<<<<< HEAD
+
+    /// List of allowed host header values for DNS rebinding protection.
+    /// If not specified, host validation is disabled.
+    pub allowed_hosts: Option<Vec<String>>,
+
+    /// List of allowed origin header values for DNS rebinding protection.
+    /// If not specified, origin validation is disabled.
+    pub allowed_origins: Option<Vec<String>>,
+
+    /// Enable DNS rebinding protection (requires allowedHosts and/or allowedOrigins to be configured).
+    /// Default is false for backwards compatibility.
+    pub dns_rebinding_protection: bool,
 
     /// If set to true, the SSE transport will also be supported for backward compatibility (default: true)
     pub sse_support: bool,
@@ -90,32 +93,6 @@
     /// Optional custom path for the MCP messages endpoint for sse (default: `/messages`)
     /// Applicable only if sse_support is true
     pub custom_messages_endpoint: Option<String>,
-
-    /// List of allowed host header values for DNS rebinding protection.
-    /// If not specified, host validation is disabled.
-    pub allowed_hosts: Option<Vec<String>>,
-
-    /// List of allowed origin header values for DNS rebinding protection.
-    /// If not specified, origin validation is disabled.
-    pub allowed_origins: Option<Vec<String>>,
-
-=======
-    /// Shared transport configuration used by the server
-    pub transport_options: Arc<TransportOptions>,
-    /// Optional thread-safe session id generator to generate unique session IDs.
-    pub session_id_generator: Option<Arc<dyn IdGenerator>>,
-    /// If set to true, the SSE transport will also be supported for backward compatibility (default: true)
-    pub sse_support: bool,
-    /// List of allowed host header values for DNS rebinding protection.
-    /// If not specified, host validation is disabled.
-    pub allowed_hosts: Option<Vec<String>>,
-    /// List of allowed origin header values for DNS rebinding protection.
-    /// If not specified, origin validation is disabled.
-    pub allowed_origins: Option<Vec<String>>,
->>>>>>> 1864ce85
-    /// Enable DNS rebinding protection (requires allowedHosts and/or allowedOrigins to be configured).
-    /// Default is false for backwards compatibility.
-    pub dns_rebinding_protection: bool,
 }
 
 impl HyperServerOptions {
